// I have no idea what I'm doing with these attributes. Are we using
// semantic versioning? Some packages include their full github URL.
// Documentation for this stuff is extremely scarce.
#[crate_id = "quickcheck#0.1.0"];
#[crate_type = "lib"];
#[license = "UNLICENSE"];
#[doc(html_root_url = "http://burntsushi.net/rustdoc/quickcheck")];
#[allow(deprecated_owned_vector)];

//! This crate is a port of
//! [Haskell's QuickCheck](http://hackage.haskell.org/package/QuickCheck).
//!
//! For detailed examples, please see the
//! [README](https://github.com/BurntSushi/quickcheck).

// Dunno what this is, but apparently it's required for the 'log' crate.
#[feature(phase)];

extern crate collections;
#[phase(syntax, link)] extern crate log;
extern crate rand;

pub use arbitrary::{Arbitrary, Gen, StdGen, ObjIter, gen};
pub use tester::{Testable, TestResult, Config};
pub use tester::{quickcheck, quickcheck_config, quicktest, quicktest_config};
pub use tester::{DEFAULT_CONFIG, DEFAULT_SIZE};

mod arbitrary;

mod tester {
    use std::fmt::Show;
    use std::iter;
    use std::vec_ng::Vec;
    use rand::task_rng;
    use super::{Arbitrary, Gen, ObjIter, gen};
    use tester::trap::safe;

    /// Default size hint used in `quickcheck` for sampling from a random
    /// distribution.
    pub static DEFAULT_SIZE: uint = 20;

    /// Default configuration used in `quickcheck`.
    pub static DEFAULT_CONFIG: Config = Config{
        tests: 100,
        max_tests: 10000,
    };

    /// Does randomized testing on `f` and produces a possibly minimal
    /// witness for test failures.
    ///
    /// This function is equivalent to calling `quickcheck_config` with
    /// `DEFAULT_CONFIG` and a `Gen` with size `DEFAULT_SIZE`.
    ///
    /// As of now, it is intended for `quickcheck` to be used inside Rust's
    /// unit testing system. For example, to check if
    /// `reverse(reverse(xs)) == xs`, you could use:
    ///
    /// ```rust
    /// fn prop_reverse_reverse() {
    ///     fn revrev(xs: Vec<uint>) -> bool {
    ///         let rev = xs.clone().move_rev_iter().to_owned_vec();
    ///         let revrev = rev.move_rev_iter().to_owned_vec();
    ///         xs == revrev
    ///     }
    ///     check(revrev);
    /// }
    /// ```
    ///
    /// In particular, `quickcheck` will call `fail!` if it finds a
    /// test failure. The failure message will include a witness to the
    /// failure.
    pub fn quickcheck<A: Testable>(f: A) {
        let g = &mut gen(task_rng(), DEFAULT_SIZE);
        quickcheck_config(DEFAULT_CONFIG, g, f)
    }

    /// Does randomized testing on `f` with the given config and produces a 
    /// possibly minimal witness for test failures.
    pub fn quickcheck_config<A: Testable, G: Gen>(c: Config, g: &mut G, f: A) {
        match quicktest_config(c, g, f) {
            Ok(ntests) => debug!("[quickcheck] Passed {:u} tests.", ntests),
            Err(r) => fail!(r.failed_msg()),
        }
    }

    /// Like `quickcheck`, but returns either the number of tests passed
    /// or a witness of failure.
    pub fn quicktest<A: Testable>(f: A) -> Result<uint, TestResult> {
        let g = &mut gen(task_rng(), DEFAULT_SIZE);
        quicktest_config(DEFAULT_CONFIG, g, f)
    }

    /// Like `quickcheck_config`, but returns either the number of tests passed
    /// or a witness of failure.
    pub fn quicktest_config<A: Testable, G: Gen>
                           (c: Config, g: &mut G, f: A)
                           -> Result<uint, TestResult> {
        let mut ntests: uint = 0;
        for _ in iter::range(0, c.max_tests) {
            if ntests >= c.tests {
                break
            }
            let r = f.result(g);
            match r.status {
                Pass => ntests = ntests + 1,
                Discard => continue,
                Fail => {
                    return Err(r)
                }
            }
        }
        Ok(ntests)
    }

    /// Config contains various parameters for controlling automated testing.
    ///
    /// Note that the distribution of random values is controlled by the
    /// generator passed to `quickcheck_config`.
    pub struct Config {
        /// The number of tests to run on a function where the result is
        /// either a pass or a failure. (i.e., This doesn't include discarded
        /// test results.)
        tests: uint,

        /// The maximum number of tests to run for each function including
        /// discarded test results.
        max_tests: uint,
    }

    /// Describes the status of a single instance of a test.
    ///
    /// All testable things must be capable of producing a `TestResult`.
    #[deriving(Clone, Show)]
    pub struct TestResult {
        priv status: Status,
        priv arguments: Vec<~str>,
        priv err: ~str,
    }

    /// Whether a test has passed, failed or been discarded.
    #[deriving(Clone, Show)]
    priv enum Status { Pass, Fail, Discard }

    impl TestResult {
        /// Produces a test result that indicates the current test has passed.
        pub fn passed() -> TestResult { TestResult::from_bool(true) }

        /// Produces a test result that indicates the current test has failed.
        pub fn failed() -> TestResult { TestResult::from_bool(false) }

        /// Produces a test result that indicates failure from a runtime
        /// error.
        pub fn error(msg: &str) -> TestResult {
            let mut r = TestResult::from_bool(false);
            r.err = msg.to_owned();
            r
        }

        /// Produces a test result that instructs `quickcheck` to ignore it.
        /// This is useful for restricting the domain of your properties.
        /// When a test is discarded, `quickcheck` will replace it with a
        /// fresh one (up to a certain limit).
<<<<<<< HEAD
        pub fn discard() -> ~TestResult {
            ~TestResult { status: Discard, arguments: vec!(), err: ~"", }
=======
        pub fn discard() -> TestResult {
            TestResult { status: Discard, arguments: ~[], err: ~"", }
>>>>>>> 1c1d1f41
        }

        /// Converts a `bool` to a `TestResult`. A `true` value indicates that
        /// the test has passed and a `false` value indicates that the test
        /// has failed.
        pub fn from_bool(b: bool) -> TestResult {
            TestResult {
                status: if b { Pass } else { Fail },
                arguments: vec!(),
                err: ~"",
            }
        }

        /// Returns `true` if and only if this test result describes a failing
        /// test.
        pub fn is_failure(&self) -> bool {
            match self.status {
                Fail => true,
                Pass|Discard => false,
            }
        }

        /// Returns `true` if and only if this test result describes a failing
        /// test as a result of a run time error.
        pub fn is_error(&self) -> bool {
            return self.is_failure() && self.err.len() > 0
        }

        fn failed_msg(&self) -> ~str {
            if self.err.len() == 0 {
                return format!(
                    "[quickcheck] TEST FAILED. Arguments: ({})",
                    self.arguments.connect(", "))
            } else {
                return format!(
                    "[quickcheck] TEST FAILED (runtime error). \
                    Arguments: ({})\nError: {}",
                    self.arguments.connect(", "), self.err)
            }
        }
    }

    /// `Testable` describes types (e.g., a function) whose values can be 
    /// tested.
    ///
    /// Anything that can be tested must be capable of producing a `TestResult`
    /// given a random number generator. This is trivial for types like `bool`,
    /// which are just converted to either a passing or failing test result.
    ///
    /// For functions, an implementation must generate random arguments
    /// and potentially shrink those arguments if they produce a failure.
    ///
    /// It's unlikely that you'll have to implement this trait yourself.
    /// This comes with a caveat: currently, only functions with 3 parameters 
    /// or fewer (both `fn` and `||` types) satisfy `Testable`. If you have
    /// functions to test with more than 3 parameters, please
    /// [file a bug](https://github.com/BurntSushi/quickcheck/issues) and
    /// I'll hopefully add it. (As of now, it would be very difficult to
    /// add your own implementation outside of `quickcheck`, since the
    /// functions that do shrinking are not public.)
    pub trait Testable : Send {
        fn result<G: Gen>(&self, &mut G) -> TestResult;
    }

    impl Testable for bool {
        fn result<G: Gen>(&self, _: &mut G) -> TestResult {
            TestResult::from_bool(*self)
        }
    }

    impl Testable for TestResult {
        fn result<G: Gen>(&self, _: &mut G) -> TestResult { self.clone() }
    }

    impl<A: Testable> Testable for Result<A, ~str> {
        fn result<G: Gen>(&self, g: &mut G) -> TestResult {
            match *self {
                Ok(ref r) => r.result(g),
                Err(ref err) => TestResult::error(*err),
            }
        }
    }

    impl<T: Testable> Testable for fn() -> T {
        fn result<G: Gen>(&self, g: &mut G) -> TestResult {
            shrink(g, Zero::<(), (), (), T>(*self))
        }
    }

    impl<A: AShow, T: Testable> Testable for fn(A) -> T {
        fn result<G: Gen>(&self, g: &mut G) -> TestResult {
            shrink(g, One::<A, (), (), T>(*self))
        }
    }

    impl<A: AShow, B: AShow, T: Testable> Testable for fn(A, B) -> T {
        fn result<G: Gen>(&self, g: &mut G) -> TestResult {
            shrink(g, Two::<A, B, (), T>(*self))
        }
    }

    impl<A: AShow, B: AShow, C: AShow, T: Testable>
        Testable for fn(A, B, C) -> T {
        fn result<G: Gen>(&self, g: &mut G) -> TestResult {
            shrink(g, Three::<A, B, C, T>(*self))
        }
    }

    enum Fun<A, B, C, T> {
        Zero(fn() -> T),
        One(fn(A) -> T),
        Two(fn(A, B) -> T),
        Three(fn(A, B, C) -> T),
    }

    impl<A: AShow, B: AShow, C: AShow, T: Testable> Fun<A, B, C, T> {
        fn call<G: Gen>(self, g: &mut G,
                        a: Option<&A>, b: Option<&B>, c: Option<&C>)
                       -> TestResult {
            match self {
                Zero(f) => safe(proc() { f() }).result(g),
                One(f) => {
                    let a = a.unwrap();
                    let oa = ~a.clone();
                    let mut r = safe(proc() { f(*oa) }).result(g);
                    if r.is_failure() {
                        r.arguments = vec!(a.to_str());
                    }
                    r
                },
                Two(f) => {
                    let (a, b) = (a.unwrap(), b.unwrap());
                    let (oa, ob) = (~a.clone(), ~b.clone());
                    let mut r = safe(proc() { f(*oa, *ob) }).result(g);
                    if r.is_failure() {
                        r.arguments = vec!(a.to_str(), b.to_str());
                    }
                    r
                },
                Three(f) => {
                    let (a, b, c) = (a.unwrap(), b.unwrap(), c.unwrap());
                    let (oa, ob, oc) = (~a.clone(), ~b.clone(), ~c.clone());
                    let mut r = safe(proc() { f(*oa, *ob, *oc) }).result(g);
                    if r.is_failure() {
                        r.arguments = vec!(a.to_str(), b.to_str(), c.to_str());
                    }
                    r
                },
            }
        }
    }

    fn shrink<G: Gen, A: AShow, B: AShow, C: AShow, T: Testable>
             (g: &mut G, fun: Fun<A, B, C, T>)
             -> TestResult {
        let (a, b, c): (A, B, C) = arby(g);
        let r = fun.call(g, Some(&a), Some(&b), Some(&c));
        match r.status {
            Pass|Discard => r,
            Fail => {
                // We've found a failing test case, so try to shrink it.
                match shrink_failure(g, (a, b, c).shrink(), fun) {
                    Some(smaller) => smaller,
                    None => r,
                }
            }
        }
    }

    fn shrink_failure<G: Gen, A: AShow, B: AShow, C: AShow, T: Testable>
                     (g: &mut G, mut shrinker: ~ObjIter:<(A, B, C)>,
                      fun: Fun<A, B, C, T>)
                     -> Option<TestResult> {
        for (a, b, c) in shrinker {
            let r = fun.call(g, Some(&a), Some(&b), Some(&c));
            match r.status {
                // The shrunk value does not witness a failure, so
                // throw it away.
                Pass|Discard => continue,

                // The shrunk value *does* witness a failure, so keep trying
                // to shrink it.
                Fail => {
                    let shrunk = shrink_failure(g, (a, b, c).shrink(), fun);

                    // If we couldn't witness a failure on any shrunk value,
                    // then return the failure we already have.
                    return Some(shrunk.unwrap_or(r))
                },
            }
        }
        None
    }

    #[cfg(quickfail)]
    mod trap {
        pub fn safe<T: Send>(fun: proc() -> T) -> Result<T, ~str> {
            Ok(fun())
        }
    }

    #[cfg(not(quickfail))]
    mod trap {
        use std::comm::channel;
        use std::io::{ChanReader, ChanWriter};
        use std::task::task;

        // This is my bright idea for capturing runtime errors caused by a
        // test. Actually, it looks like rustc uses a similar approach.
        // The problem is, this is used for *each* test case passed to a
        // property, whereas rustc does it once for each test.
        //
        // I'm not entirely sure there's much of an alternative either.
        // We could launch a single task and pass arguments over a channel,
        // but the task would need to be restarted if it failed due to a
        // runtime error. Since these are rare, it'd probably be more efficient
        // then this approach, but it would also be more complex.
        //
        // Moreover, this feature seems to prevent an implementation of
        // Testable for a stack closure type. *sigh*
        pub fn safe<T: Send>(fun: proc() -> T) -> Result<T, ~str> {
            let (send, recv) = channel();
            let stdout = ChanWriter::new(send.clone());
            let stderr = ChanWriter::new(send);
            let mut reader = ChanReader::new(recv);

            let mut t = task();
            t.opts.name = Some((~"safefn").into_maybe_owned());
            t.opts.stdout = Some(~stdout as ~Writer);
            t.opts.stderr = Some(~stderr as ~Writer);

            match t.try(fun) {
                Ok(v) => Ok(v),
                Err(_) => {
                    let s = reader.read_to_str().unwrap();
                    Err(s.trim().into_owned())
                }
            }
        }
    }

    /// Convenient aliases.
    trait AShow : Arbitrary + Show {}
    impl<A: Arbitrary + Show> AShow for A {}
    fn arby<A: Arbitrary, G: Gen>(g: &mut G) -> A { Arbitrary::arbitrary(g) }
}

#[cfg(test)]
mod test {
    use std::cmp::TotalOrd;
    use std::iter;
    use std::vec_ng::Vec;
    use rand::task_rng;
    use super::{Config, Testable, TestResult, gen};
    use super::{quickcheck_config, quicktest_config};

    static SIZE: uint = 100;
    static CONFIG: Config = Config {
        tests: 100,
        max_tests: 10000,
    };

    fn qcheck<A: Testable>(f: A) {
        quickcheck_config(CONFIG, &mut gen(task_rng(), SIZE), f)
    }

    fn qtest<A: Testable>(f: A) -> Result<uint, TestResult> {
        quicktest_config(CONFIG, &mut gen(task_rng(), SIZE), f)
    }

    #[test]
    fn prop_oob() {
        fn prop() -> bool {
            let zero: Vec<bool> = vec!();
            *zero.get(0)
        }
        match qtest(prop) {
            Ok(n) => fail!("prop_oob should fail with a runtime error \
                            but instead it passed {} tests.", n),
            _ => return,
        }
    }

    #[test]
    fn prop_reverse_reverse() {
        fn prop(xs: Vec<uint>) -> bool {
            let rev: Vec<uint> = xs.clone().move_rev_iter().collect();
            let revrev = rev.move_rev_iter().collect();
            xs == revrev
        }
        qcheck(prop);
    }

    #[test]
    fn reverse_single() {
<<<<<<< HEAD
        fn prop(xs: Vec<uint>) -> ~TestResult {
=======
        fn prop(xs: ~[uint]) -> TestResult {
>>>>>>> 1c1d1f41
            if xs.len() != 1 {
                return TestResult::discard()
            }
            return TestResult::from_bool(
                xs == xs.clone().move_rev_iter().collect()
            )
        }
        qcheck(prop);
    }

    #[test]
    fn reverse_app() {
        fn prop(xs: Vec<uint>, ys: Vec<uint>) -> bool {
            let app = ::std::vec_ng::append(xs.clone(), ys.as_slice());
            let app_rev: Vec<uint> = app.move_rev_iter().collect();

            let rxs = xs.move_rev_iter().collect();
            let mut rev_app = ys.move_rev_iter().collect::<Vec<uint>>();
            rev_app.push_all_move(rxs);

            app_rev == rev_app
        }
        qcheck(prop);
    }

    #[test]
    fn max() {
        fn prop(x: int, y: int) -> TestResult {
            if x > y {
                return TestResult::discard()
            } else {
                return TestResult::from_bool(::std::cmp::max(x, y) == y)
            }
        }
        qcheck(prop);
    }

    #[test]
    fn sort() {
        fn prop(mut xs: Vec<int>) -> bool {
            xs.sort_by(|x, y| x.cmp(y));
            let upto = if xs.len() == 0 { 0 } else { xs.len()-1 };
            for i in iter::range(0, upto) {
                if xs.get(i) > xs.get(i+1) {
                    return false
                }
            }
            true
        }
        qcheck(prop);
    }

    #[test]
    #[should_fail]
    fn sieve_of_eratosthenes() {
        fn sieve(n: uint) -> Vec<uint> {
            if n <= 1 {
                return vec!()
            }

            let mut marked = Vec::from_fn(n+1, |_| false);
            *marked.get_mut(0) = true;
            *marked.get_mut(1) = true;
            *marked.get_mut(2) = false;
            for p in iter::range(2, n) {
                for i in iter::range_step(2 * p, n, p) { // whoops!
                    *marked.get_mut(i) = true;
                }
            }
            let mut primes = vec!();
            for (i, m) in marked.iter().enumerate() {
                if !m { primes.push(i) }
            }
            primes
        }

        fn prop(n: uint) -> bool {
            let primes = sieve(n);
            primes.iter().all(|&i| is_prime(i))
        }
        fn is_prime(n: uint) -> bool {
            if n == 0 || n == 1 {
                return false
            } else if n == 2 {
                return true
            }

            let max_possible = (n as f64).sqrt().ceil() as uint;
            for i in iter::range_inclusive(2, max_possible) {
                if n % i == 0 {
                    return false
                }
            }
            return true
        }
        qcheck(prop);
    }
}<|MERGE_RESOLUTION|>--- conflicted
+++ resolved
@@ -5,7 +5,6 @@
 #[crate_type = "lib"];
 #[license = "UNLICENSE"];
 #[doc(html_root_url = "http://burntsushi.net/rustdoc/quickcheck")];
-#[allow(deprecated_owned_vector)];
 
 //! This crate is a port of
 //! [Haskell's QuickCheck](http://hackage.haskell.org/package/QuickCheck).
@@ -30,7 +29,6 @@
 mod tester {
     use std::fmt::Show;
     use std::iter;
-    use std::vec_ng::Vec;
     use rand::task_rng;
     use super::{Arbitrary, Gen, ObjIter, gen};
     use tester::trap::safe;
@@ -58,8 +56,8 @@
     /// ```rust
     /// fn prop_reverse_reverse() {
     ///     fn revrev(xs: Vec<uint>) -> bool {
-    ///         let rev = xs.clone().move_rev_iter().to_owned_vec();
-    ///         let revrev = rev.move_rev_iter().to_owned_vec();
+    ///         let rev = xs.clone().move_iter().rev().to_owned_vec();
+    ///         let revrev = rev.move_iter().rev().to_owned_vec();
     ///         xs == revrev
     ///     }
     ///     check(revrev);
@@ -160,13 +158,8 @@
         /// This is useful for restricting the domain of your properties.
         /// When a test is discarded, `quickcheck` will replace it with a
         /// fresh one (up to a certain limit).
-<<<<<<< HEAD
-        pub fn discard() -> ~TestResult {
-            ~TestResult { status: Discard, arguments: vec!(), err: ~"", }
-=======
         pub fn discard() -> TestResult {
-            TestResult { status: Discard, arguments: ~[], err: ~"", }
->>>>>>> 1c1d1f41
+            TestResult { status: Discard, arguments: vec!(), err: ~"", }
         }
 
         /// Converts a `bool` to a `TestResult`. A `true` value indicates that
@@ -418,7 +411,6 @@
 mod test {
     use std::cmp::TotalOrd;
     use std::iter;
-    use std::vec_ng::Vec;
     use rand::task_rng;
     use super::{Config, Testable, TestResult, gen};
     use super::{quickcheck_config, quicktest_config};
@@ -453,8 +445,8 @@
     #[test]
     fn prop_reverse_reverse() {
         fn prop(xs: Vec<uint>) -> bool {
-            let rev: Vec<uint> = xs.clone().move_rev_iter().collect();
-            let revrev = rev.move_rev_iter().collect();
+            let rev: Vec<uint> = xs.clone().move_iter().rev().collect();
+            let revrev = rev.move_iter().rev().collect();
             xs == revrev
         }
         qcheck(prop);
@@ -462,16 +454,12 @@
 
     #[test]
     fn reverse_single() {
-<<<<<<< HEAD
-        fn prop(xs: Vec<uint>) -> ~TestResult {
-=======
-        fn prop(xs: ~[uint]) -> TestResult {
->>>>>>> 1c1d1f41
+        fn prop(xs: Vec<uint>) -> TestResult {
             if xs.len() != 1 {
                 return TestResult::discard()
             }
             return TestResult::from_bool(
-                xs == xs.clone().move_rev_iter().collect()
+                xs == xs.clone().move_iter().rev().collect()
             )
         }
         qcheck(prop);
@@ -480,11 +468,11 @@
     #[test]
     fn reverse_app() {
         fn prop(xs: Vec<uint>, ys: Vec<uint>) -> bool {
-            let app = ::std::vec_ng::append(xs.clone(), ys.as_slice());
-            let app_rev: Vec<uint> = app.move_rev_iter().collect();
-
-            let rxs = xs.move_rev_iter().collect();
-            let mut rev_app = ys.move_rev_iter().collect::<Vec<uint>>();
+            let app = ::std::vec::append(xs.clone(), ys.as_slice());
+            let app_rev: Vec<uint> = app.move_iter().rev().collect();
+
+            let rxs = xs.move_iter().rev().collect();
+            let mut rev_app = ys.move_iter().rev().collect::<Vec<uint>>();
             rev_app.push_all_move(rxs);
 
             app_rev == rev_app
